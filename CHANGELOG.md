# Changelog

All notable changes to this project will be documented in this file.

The format is based on [Keep a Changelog](https://keepachangelog.com/en/1.0.0/),
and this project adheres to [Semantic Versioning](https://semver.org/spec/v2.0.0.html).

## [Unreleased]

### Changed

- Changed `scipy.spatial.cKDTree` for `scipy.spatial.KDTree` and use parallel queries to speed up computations.

### Fixed

- Removed few harmless unused variables.

- Modified boolean filtering in `clean_cloth()` so it accounts for cases where DTM is completely flat. This happens, for instance, when a DTM is fitted to an already normalized point cloud.

### Added

- Added clearer error messages in certain situations where point density of input point cloud was low and no clusters were found in step "1.-Extracting the stripe and peeling the stems". Previous error messages were Python's defaults "zero-size array to reduction operation minimum which has no identity" and "min() arg is an empty sequence".

<<<<<<< HEAD
- Added `ground.check_normalization`. This function slices a normalized point cloud and compares its area vs. a scalar. It's intended use it's to compare the area of a point cloud to the area of a slice of points around ground level from the height-normalized version of the same point cloud. This is useful to check for inconsistencies in the height-normalization.
=======
- Added support of Python 3.12
>>>>>>> 2809c412

## [0.2.1] - 2023-07-10

### Fixed

- Fixed a bug in clean_ground(). It caused that, during denoising step before dtm computation, the removed points (noise) were independent of the voxel resolution used.

## [0.2.0] - 2023-06-02

### Added

- This CHANGELOG file.
- Documentation is now live at `ReadTheDocs.io`.
- A `process_hook` in order to replace the current embedded progress logging.
- DTM interpolation

### Changed

- `3DFIN` organization was renamed `3DFin`. All links have been changed accordingly.

### Fixed

- Links to `PyPI` and documentation no longer point to placeholders on `README.md`.

## [0.1.0] - 2023-03-27

First public version of dendromatics<|MERGE_RESOLUTION|>--- conflicted
+++ resolved
@@ -21,11 +21,9 @@
 
 - Added clearer error messages in certain situations where point density of input point cloud was low and no clusters were found in step "1.-Extracting the stripe and peeling the stems". Previous error messages were Python's defaults "zero-size array to reduction operation minimum which has no identity" and "min() arg is an empty sequence".
 
-<<<<<<< HEAD
 - Added `ground.check_normalization`. This function slices a normalized point cloud and compares its area vs. a scalar. It's intended use it's to compare the area of a point cloud to the area of a slice of points around ground level from the height-normalized version of the same point cloud. This is useful to check for inconsistencies in the height-normalization.
-=======
+
 - Added support of Python 3.12
->>>>>>> 2809c412
 
 ## [0.2.1] - 2023-07-10
 
