--- conflicted
+++ resolved
@@ -7,21 +7,15 @@
 
 ## [Unreleased]
 
-<<<<<<< HEAD
-## [0.2.2] - 2024-01-09
+### Fixed
+
+- Removed few harmless unused variables.
 
 ### Added
 
 - Added clearer error messages in certain situations where point density of input point cloud was low and no clusters were found in step "1.-Extracting the stripe and peeling the stems". Previous error messages were Python's defaults "zero-size array to reduction operation minimum which has no identity" and "min() arg is an empty sequence".
 
-## [0.2.1] - 2023-06-14
-=======
-### Fixed
-
-- Removed few harmless unused variables.
-
 ## [0.2.1] - 2023-07-10
->>>>>>> e3110b90
 
 ### Fixed
 
